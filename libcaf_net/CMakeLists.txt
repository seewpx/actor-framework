--- conflicted
+++ resolved
@@ -19,12 +19,8 @@
   src/socket.cpp
   src/socket_manager.cpp
   src/stream_socket.cpp
-<<<<<<< HEAD
-  src/scribe.cpp
   src/convert_ip_endpoint.cpp
   src/udp_datagram_socket.cpp
-=======
->>>>>>> 72ed1769
   src/tcp_stream_socket.cpp
   src/tcp_accept_socket.cpp
 )
