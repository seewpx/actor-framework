# -- get header files for creating "proper" XCode projects ---------------------

file(GLOB_RECURSE CAF_CORE_HEADERS "caf/*.hpp")

# -- add consistency checks for enum to_string implementations -----------------

caf_add_enum_consistency_check("caf/sec.hpp" "src/sec_strings.cpp")
caf_add_enum_consistency_check("caf/pec.hpp" "src/pec_strings.cpp")
caf_add_enum_consistency_check("caf/stream_priority.hpp"
                               "src/stream_priority_strings.cpp")
caf_add_enum_consistency_check("caf/exit_reason.hpp"
                               "src/exit_reason_strings.cpp")
caf_add_enum_consistency_check("caf/invoke_message_result.hpp"
                               "src/invoke_msg_result_strings.cpp")
caf_add_enum_consistency_check("caf/message_priority.hpp"
                               "src/message_priority_strings.cpp")
caf_add_enum_consistency_check("caf/intrusive/inbox_result.hpp"
                               "src/intrusive/inbox_result_strings.cpp")
caf_add_enum_consistency_check("caf/intrusive/task_result.hpp"
                               "src/intrusive/task_result_strings.cpp")

# -- dependencies --------------------------------------------------------------

if(NOT TARGET Threads::Threads)
  find_package(Threads REQUIRED)
endif()

# -- utility function for setting default properties ---------------------------

function(caf_core_set_default_properties)
  foreach(target ${ARGN})
    # Set global defaults and set EXPORTS flag.
    caf_set_default_properties(${target})
    target_compile_definitions(${target} PRIVATE libcaf_core_EXPORTS)
    # Pull in public dependencies.
    caf_target_link_libraries(${target} PUBLIC Threads::Threads)
    if(MSVC)
      caf_target_link_libraries(${target} PUBLIC iphlpapi)
    endif()
  endforeach()
endfunction()

# -- add library target --------------------------------------------------------

add_library(libcaf_core_obj OBJECT ${CAF_CORE_HEADERS}
  src/abstract_actor.cpp
  src/abstract_channel.cpp
  src/abstract_group.cpp
  src/actor.cpp
  src/actor_addr.cpp
  src/actor_clock.cpp
  src/actor_companion.cpp
  src/actor_config.cpp
  src/actor_control_block.cpp
  src/actor_ostream.cpp
  src/actor_pool.cpp
  src/actor_profiler.cpp
  src/actor_proxy.cpp
  src/actor_registry.cpp
  src/actor_system.cpp
  src/actor_system_config.cpp
  src/attachable.cpp
  src/behavior.cpp
  src/binary_deserializer.cpp
  src/binary_serializer.cpp
  src/blocking_actor.cpp
  src/config_option.cpp
  src/config_option_adder.cpp
  src/config_option_set.cpp
  src/config_value.cpp
  src/config_value_reader.cpp
  src/config_value_writer.cpp
  src/credit_controller.cpp
  src/decorator/sequencer.cpp
  src/default_attachable.cpp
  src/deserializer.cpp
  src/detail/abstract_worker.cpp
  src/detail/abstract_worker_hub.cpp
  src/detail/append_percent_encoded.cpp
  src/detail/behavior_impl.cpp
  src/detail/behavior_stack.cpp
  src/detail/blocking_behavior.cpp
  src/detail/config_consumer.cpp
  src/detail/get_mac_addresses.cpp
  src/detail/get_process_id.cpp
  src/detail/get_root_uuid.cpp
  src/detail/glob_match.cpp
  src/detail/invoke_result_visitor.cpp
  src/detail/message_builder_element.cpp
  src/detail/message_data.cpp
  src/detail/meta_object.cpp
  src/detail/parse.cpp
  src/detail/parser/chars.cpp
  src/detail/pretty_type_name.cpp
  src/detail/print.cpp
  src/detail/private_thread.cpp
  src/detail/ripemd_160.cpp
  src/detail/serialized_size.cpp
  src/detail/set_thread_name.cpp
  src/detail/shared_spinlock.cpp
  src/detail/simple_actor_clock.cpp
  src/detail/size_based_credit_controller.cpp
  src/detail/stringification_inspector.cpp
  src/detail/sync_request_bouncer.cpp
  src/detail/test_actor_clock.cpp
  src/detail/thread_safe_actor_clock.cpp
  src/detail/tick_emitter.cpp
  src/detail/token_based_credit_controller.cpp
  src/detail/token_based_credit_controller.cpp
  src/detail/type_id_list_builder.cpp
  src/downstream_manager.cpp
  src/downstream_manager_base.cpp
  src/error.cpp
  src/event_based_actor.cpp
  src/execution_unit.cpp
  src/exit_reason_strings.cpp
  src/forwarding_actor_proxy.cpp
  src/group.cpp
  src/group_manager.cpp
  src/group_module.cpp
  src/inbound_path.cpp
  src/init_global_meta_objects.cpp
  src/intrusive/inbox_result_strings.cpp
  src/intrusive/task_result_strings.cpp
  src/invoke_msg_result_strings.cpp
  src/ipv4_address.cpp
  src/ipv4_endpoint.cpp
  src/ipv4_subnet.cpp
  src/ipv6_address.cpp
  src/ipv6_endpoint.cpp
  src/ipv6_subnet.cpp
  src/load_inspector.cpp
  src/local_actor.cpp
  src/logger.cpp
  src/mailbox_element.cpp
  src/make_config_option.cpp
  src/memory_managed.cpp
  src/message.cpp
  src/message_builder.cpp
  src/message_handler.cpp
  src/message_priority_strings.cpp
  src/monitorable_actor.cpp
  src/node_id.cpp
  src/outbound_path.cpp
  src/pec_strings.cpp
  src/policy/downstream_messages.cpp
  src/policy/unprofiled.cpp
  src/policy/work_sharing.cpp
  src/policy/work_stealing.cpp
  src/proxy_registry.cpp
  src/raise_error.cpp
  src/ref_counted.cpp
  src/replies_to.cpp
  src/response_promise.cpp
  src/resumable.cpp
  src/save_inspector.cpp
  src/scheduled_actor.cpp
  src/scheduler/abstract_coordinator.cpp
  src/scheduler/test_coordinator.cpp
  src/scoped_actor.cpp
  src/scoped_execution_unit.cpp
  src/sec_strings.cpp
  src/serializer.cpp
  src/settings.cpp
<<<<<<< HEAD
  src/settings_writer.cpp
=======
  src/size_based_credit_controller.cpp
>>>>>>> e26b322a
  src/skip.cpp
  src/stream_aborter.cpp
  src/stream_manager.cpp
  src/stream_priority_strings.cpp
  src/string_algorithms.cpp
  src/string_view.cpp
  src/telemetry/collector/prometheus.cpp
  src/telemetry/label.cpp
  src/telemetry/label_view.cpp
  src/telemetry/metric.cpp
  src/telemetry/metric_family.cpp
  src/telemetry/metric_registry.cpp
  src/term.cpp
  src/thread_hook.cpp
  src/timestamp.cpp
  src/tracing_data.cpp
  src/tracing_data_factory.cpp
  src/type_id.cpp
  src/type_id_list.cpp
  src/uri.cpp
  src/uri_builder.cpp
  src/uuid.cpp
)

add_library(libcaf_core "${PROJECT_SOURCE_DIR}/cmake/dummy.cpp"
            $<TARGET_OBJECTS:libcaf_core_obj>)

caf_core_set_default_properties(libcaf_core_obj libcaf_core)

caf_export_and_install_lib(core)
install(FILES "${CMAKE_BINARY_DIR}/caf/detail/build_config.hpp"
          DESTINATION "${CMAKE_INSTALL_INCLUDEDIR}/caf/detail")

# -- build unit tests ----------------------------------------------------------

if(NOT CAF_ENABLE_TESTING)
  return()
endif()

add_executable(caf-core-test
  test/core-test.cpp
  test/nasty.cpp
  $<TARGET_OBJECTS:libcaf_core_obj>)

caf_core_set_default_properties(caf-core-test)

target_include_directories(caf-core-test PRIVATE
                           "${CMAKE_CURRENT_SOURCE_DIR}/test")

target_link_libraries(caf-core-test PUBLIC CAF::test)

caf_add_test_suites(caf-core-test
  actor_clock
  actor_factory
  actor_lifetime
  actor_pool
  actor_profiler
  actor_registry
  actor_system_config
  actor_termination
  aout
  behavior
  binary_deserializer
  binary_serializer
  blocking_actor
  broadcast_downstream_manager
  byte
  composition
  config_option
  config_option_set
  config_value
  config_value_reader
  config_value_writer
  const_typed_message_view
  constructor_attach
  continuous_streaming
  cow_tuple
  decorator.sequencer
  deep_to_string
  detached_actors
  detail.bounds_checker
  detail.config_consumer
  detail.ieee_754
  detail.limited_vector
  detail.meta_object
  detail.parse
  detail.parser.read_bool
  detail.parser.read_config
  detail.parser.read_floating_point
  detail.parser.read_number
  detail.parser.read_number_or_timespan
  detail.parser.read_signed_integer
  detail.parser.read_string
  detail.parser.read_timespan
  detail.parser.read_unsigned_integer
  detail.ringbuffer
  detail.ripemd_160
  detail.serialized_size
  detail.tick_emitter
  detail.type_id_list_builder
  detail.unique_function
  detail.unordered_flat_map
  dictionary
  dynamic_spawn
  error
  expected
  function_view
  fused_downstream_manager
  handles
  hash.fnv
  intrusive.drr_cached_queue
  intrusive.drr_queue
  intrusive.fifo_inbox
  intrusive.lifo_inbox
  intrusive.task_queue
  intrusive.wdrr_dynamic_multiplexed_queue
  intrusive.wdrr_fixed_multiplexed_queue
  intrusive_ptr
  ipv4_address
  ipv4_endpoint
  ipv4_subnet
  ipv6_address
  ipv6_endpoint
  ipv6_subnet
  load_inspector
  local_group
  logger
  mailbox_element
  message
  message_builder
  message_id
  message_lifetime
  metaprogramming
  mixin.requester
  mixin.sender
  mock_streaming_classes
  native_streaming_classes
  node_id
  optional
  or_else
  pipeline_streaming
  policy.categorized
  policy.select_all
  policy.select_any
  request_timeout
  result
  save_inspector
  selective_streaming
  serial_reply
  serialization
  settings
  simple_timeout
  span
  stateful_actor
  string_algorithms
  string_view
  sum_type
  telemetry.collector.prometheus
  telemetry.counter
  telemetry.gauge
  telemetry.histogram
  telemetry.label
  telemetry.metric_registry
  telemetry.timer
  thread_hook
  tracing_data
  type_id_list
  typed_behavior
  typed_message_view
  typed_response_promise
  typed_spawn
  unit
  uri
  uuid
  variant
)

if(CAF_ENABLE_EXCEPTIONS)
  caf_add_test_suites(caf-core-test custom_exception_handler)
endif()<|MERGE_RESOLUTION|>--- conflicted
+++ resolved
@@ -162,11 +162,6 @@
   src/sec_strings.cpp
   src/serializer.cpp
   src/settings.cpp
-<<<<<<< HEAD
-  src/settings_writer.cpp
-=======
-  src/size_based_credit_controller.cpp
->>>>>>> e26b322a
   src/skip.cpp
   src/stream_aborter.cpp
   src/stream_manager.cpp
