--- conflicted
+++ resolved
@@ -10,12 +10,11 @@
 
 // note: to_string is implemented in config_value.cpp
 
-<<<<<<< HEAD
-const config_value* get_if(const settings* xs, string_view name) {
+const config_value* get_if(const settings* xs, std::string_view name) {
   // The 'global' category is special in the sense that it refers back to the
   // root. Somewhat like '::foo' in C++. This means we can just drop it here.
-  using namespace caf::literals;
-  auto gl = "global."_sv;
+  using namespace std::literals;
+  auto gl = "global."sv;
   if (starts_with(name, gl))
     name.remove_prefix(gl.size());
   // Climb down the tree. In each step, we resolve `xs` and `name` to the next
@@ -37,17 +36,6 @@
         xs = std::addressof(get<settings>(i->second));
       }
     }
-=======
-const config_value* get_if(const settings* xs, std::string_view name) {
-  // Access the key directly unless the user specified a dot-separated path.
-  auto pos = name.find('.');
-  if (pos == std::string::npos) {
-    auto i = xs->find(name);
-    if (i == xs->end())
-      return nullptr;
-    // We can't simply return the result here, because it might be a pointer.
-    return &i->second;
->>>>>>> 782334e7
   }
 }
 
@@ -89,11 +77,11 @@
   return iter->second;
 }
 
-<<<<<<< HEAD
-config_value& put_impl(settings& dict, string_view name, config_value& value) {
+config_value& put_impl(settings& dict, std::string_view name,
+                       config_value& value) {
   // Like in get_if: we always drop a 'global.' suffix.
-  using namespace caf::literals;
-  auto gl = "global."_sv;
+  using namespace std::literals;
+  auto gl = "global."sv;
   if (starts_with(name, gl))
     name.remove_prefix(gl.size());
   // Climb down the tree, similar to get_if. Only this time, we create the
@@ -101,7 +89,7 @@
   // that point it's a trivial insertion (override).
   auto xs = &dict;
   for (;;) {
-    if (auto pos = name.find('.'); pos == string_view::npos) {
+    if (auto pos = name.find('.'); pos == std::string_view::npos) {
       return xs->insert_or_assign(name, std::move(value)).first->second;
     } else {
       auto category = name.substr(0, pos);
@@ -117,13 +105,6 @@
       }
     }
   }
-=======
-config_value& put_impl(settings& dict, std::string_view key,
-                       config_value& value) {
-  std::vector<std::string_view> path;
-  split(path, key, ".");
-  return put_impl(dict, path, value);
->>>>>>> 782334e7
 }
 
 config_value::list& put_list(settings& xs, std::string name) {
