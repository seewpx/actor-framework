/******************************************************************************
 *                       ____    _    _____                                   *
 *                      / ___|  / \  |  ___|    C++                           *
 *                     | |     / _ \ | |_       Actor                         *
 *                     | |___ / ___ \|  _|      Framework                     *
 *                      \____/_/   \_|_|                                      *
 *                                                                            *
 * Copyright 2011-2018 Dominik Charousset                                     *
 *                                                                            *
 * Distributed under the terms and conditions of the BSD 3-Clause License or  *
 * (at your option) under the terms and conditions of the Boost Software      *
 * License 1.0. See accompanying files LICENSE and LICENSE_ALTERNATIVE.       *
 *                                                                            *
 * If you did not receive a copy of the license files, see                    *
 * http://opensource.org/licenses/BSD-3-Clause and                            *
 * http://www.boost.org/LICENSE_1_0.txt.                                      *
 ******************************************************************************/

#pragma once

#include <vector>

#include "caf/detail/type_traits.hpp"

namespace caf::detail {

/// Like `std::for_each`, but for multiple containers and filters elements by
/// predicate.
/// @pre `x.size() <= y.size()` for each `y` in `xs`
template <class F, class Container, class... Containers>
void zip_foreach(F f, Container&& x, Containers&&... xs) {
  for (size_t i = 0; i < x.size(); ++i)
    f(x[i], xs[i]...);
}

/// Like `std::for_each`, but for multiple containers.
/// @pre `x.size() <= y.size()` for each `y` in `xs`
template <class F, class Predicate, class Container, class... Containers>
void zip_foreach_if(F f, Predicate p, Container&& x, Containers&&... xs) {
  for (size_t i = 0; i < x.size(); ++i)
    if (p(x[i], xs[i]...))
      f(x[i], xs[i]...);
}

/// Like `std::accumulate`, but for multiple containers.
/// @pre `x.size() <= y.size()` for each `y` in `xs`
template <class F, class T, class Container, class... Containers>
T zip_fold(F f, T init, Container&& x, Containers&&... xs) {
  for (size_t i = 0; i < x.size(); ++i)
    init = f(init, x[i], xs[i]...);
  return init;
}

/// Like `std::accumulate`, but for multiple containers and filters elements by
/// predicate.
/// @pre `x.size() <= y.size()` for each `y` in `xs`
template <class F, class Predicate, class T, class Container,
          class... Containers>
T zip_fold_if(F f, Predicate p, T init, Container&& x, Containers&&... xs) {
  for (size_t i = 0; i < x.size(); ++i)
    if (p(x[i], xs[i]...))
      init = f(init, x[i], xs[i]...);
  return init;
}

/// Decorates a container of type `T` to appear as container of type `U`.
template <class F, class Container>
struct container_view {
  Container& x;
  using value_type = typename detail::get_callable_trait<F>::result_type;
  inline size_t size() const {
    return x.size();
  }
  value_type operator[](size_t i) {
    F f;
    return f(x[i]);
  }
};

/// Returns a container view for `x`.
/// @relates container_view
template <class F, class Container>
container_view<F, Container> make_container_view(Container& x) {
  return {x};
}

/// Like `std::find`, but takes a range instead of an iterator pair and returns
/// a pointer to the found object on success instead of returning an iterator.
template <class T>
typename T::value_type* ptr_find(T& xs, const typename T::value_type& x) {
  for (auto& y : xs)
    if (y == x)
      return &y;
  return nullptr;
}

/// Like `std::find`, but takes a range instead of an iterator pair and returns
/// a pointer to the found object on success instead of returning an iterator.
template <class T>
const typename T::value_type*
ptr_find(const T& xs, const typename T::value_type& x) {
  for (auto& y : xs)
    if (y == x)
      return &y;
  return nullptr;
}

/// Like `std::find_if`, but takes a range instead of an iterator pair and
/// returns a pointer to the found object on success instead of returning an
/// iterator.
template <class T, class Predicate>
typename T::value_type* ptr_find_if(T& xs, Predicate pred) {
  for (auto& x : xs)
    if (pred(x))
      return &x;
  return nullptr;
}

/// Like `std::find_if`, but takes a range instead of an iterator pair and
/// returns a pointer to the found object on success instead of returning an
/// iterator.
template <class T, class Predicate>
const typename T::value_type* ptr_find_if(const T& xs, Predicate pred) {
  for (auto& x : xs)
    if (pred(x))
      return &x;
  return nullptr;
}

<<<<<<< HEAD
} // namespace detail
} // namespace caf
=======
} // namespace caf
>>>>>>> 3e3c9479
<|MERGE_RESOLUTION|>--- conflicted
+++ resolved
@@ -127,9 +127,4 @@
   return nullptr;
 }
 
-<<<<<<< HEAD
-} // namespace detail
-} // namespace caf
-=======
-} // namespace caf
->>>>>>> 3e3c9479
+} // namespace caf::detail