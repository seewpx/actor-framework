/******************************************************************************
 *                       ____    _    _____                                   *
 *                      / ___|  / \  |  ___|    C++                           *
 *                     | |     / _ \ | |_       Actor                         *
 *                     | |___ / ___ \|  _|      Framework                     *
 *                      \____/_/   \_|_|                                      *
 *                                                                            *
 * Copyright 2011-2018 Dominik Charousset                                     *
 *                                                                            *
 * Distributed under the terms and conditions of the BSD 3-Clause License or  *
 * (at your option) under the terms and conditions of the Boost Software      *
 * License 1.0. See accompanying files LICENSE and LICENSE_ALTERNATIVE.       *
 *                                                                            *
 * If you did not receive a copy of the license files, see                    *
 * http://opensource.org/licenses/BSD-3-Clause and                            *
 * http://www.boost.org/LICENSE_1_0.txt.                                      *
 ******************************************************************************/

#pragma once

#include <sstream>
#include <tuple>
#include <type_traits>

#include "caf/atom.hpp"
#include "caf/config.hpp"
#include "caf/detail/apply_args.hpp"
#include "caf/detail/comparable.hpp"
#include "caf/detail/core_export.hpp"
#include "caf/detail/implicit_conversions.hpp"
#include "caf/detail/int_list.hpp"
#include "caf/detail/message_data.hpp"
#include "caf/detail/type_traits.hpp"
#include "caf/fwd.hpp"
#include "caf/index_mapping.hpp"
#include "caf/make_counted.hpp"
#include "caf/none.hpp"
#include "caf/optional.hpp"
#include "caf/skip.hpp"
#include "caf/type_nr.hpp"

namespace caf {
class message_handler;

/// Describes a fixed-length, copy-on-write, type-erased
/// tuple with elements of any type.
class CAF_CORE_EXPORT message : public type_erased_tuple {
public:
  // -- member types -----------------------------------------------------------

  /// Raw pointer to content.
  using raw_ptr = detail::message_data*;

  /// Copy-on-write pointer to content.
  using data_ptr = detail::message_data::cow_ptr;

<<<<<<< HEAD
  /// Function object for generating CLI argument help text.
  using help_factory = std::function<std::string(const std::vector<cli_arg>&)>;

=======
>>>>>>> 3e3c9479
  // -- constructors, destructors, and assignment operators --------------------

  message() noexcept = default;
  message(none_t) noexcept;
  message(const message&) noexcept = default;
  message& operator=(const message&) noexcept = default;

  message(message&&) noexcept;
  message& operator=(message&&) noexcept;
  explicit message(data_ptr ptr) noexcept;

  ~message() override;

  // -- implementation of type_erased_tuple ------------------------------------

  void* get_mutable(size_t p) override;

  error load(size_t pos, deserializer& source) override;

  error_code<sec> load(size_t pos, binary_deserializer& source) override;

  size_t size() const noexcept override;

  uint32_t type_token() const noexcept override;

  rtti_pair type(size_t pos) const noexcept override;

  const void* get(size_t pos) const noexcept override;

  std::string stringify(size_t pos) const override;

  type_erased_value_ptr copy(size_t pos) const override;

  error save(size_t pos, serializer& sink) const override;

  error_code<sec> save(size_t pos, binary_serializer& sink) const override;

  bool shared() const noexcept override;

  error load(deserializer& source) override;

  error_code<sec> load(binary_deserializer& source) override;

  error save(serializer& sink) const override;

  error_code<sec> save(binary_serializer& sink) const override;

  // -- factories --------------------------------------------------------------

  /// Creates a new message by copying all elements in a type-erased tuple.
  static message copy(const type_erased_tuple& xs);

  // -- modifiers --------------------------------------------------------------

  /// Returns `handler(*this)`.
  optional<message> apply(message_handler handler);

  /// Forces the message to copy its content if there are more than
  /// one references to the content.
  inline void force_unshare() {
    vals_.unshare();
  }

  /// Returns a mutable reference to the content. Callers are responsible
  /// for unsharing content if necessary.
  inline data_ptr& vals() {
    return vals_;
  }

  /// Exchanges content of `this` and `other`.
  void swap(message& other) noexcept;

  /// Assigns new content.
  void reset(raw_ptr new_ptr = nullptr, bool add_ref = true) noexcept;

<<<<<<< HEAD
  // -- observers --------------------------------------------------------------

  /// Creates a new message with all but the first n values.
  message drop(size_t n) const;

  /// Creates a new message with all but the last n values.
  message drop_right(size_t n) const;

  /// Creates a new message of size `n` starting at the element at position `p`.
  message slice(size_t pos, size_t n) const;

  /// Filters this message by applying slices of it to `handler` and  returns
  /// the remaining elements of this operation. Slices are generated in the
  /// sequence `[0, size)`, `[0, size-1)`, `...` , `[1, size-1)`, `...`,
  /// `[size-1, size)`. Whenever a slice matches, it is removed from the message
  /// and the next slice starts at the *same* index on the reduced message.
  ///
  /// For example:
  ///
  /// ~~~
  /// auto msg = make_message(1, 2.f, 3.f, 4);
  /// // extract float and integer pairs
  /// auto msg2 = msg.extract({
  ///   [](float, float) { },
  ///   [](int, int) { }
  /// });
  /// assert(msg2 == make_message(1, 4));
  /// ~~~
  ///
  /// Step-by-step explanation:
  /// - Slice 1: `(1, 2.f, 3.f, 4)`, no match
  /// - Slice 2: `(1, 2.f, 3.f)`, no match
  /// - Slice 3: `(1, 2.f)`, no match
  /// - Slice 4: `(1)`, no match
  /// - Slice 5: `(2.f, 3.f, 4)`, no match
  /// - Slice 6: `(2.f, 3.f)`, *match*; new message is `(1, 4)`
  /// - Slice 7: `(4)`, no match
  ///
  /// Slice 7 is `(4)`, i.e., does not contain the first element, because the
  /// match on slice 6 occurred at index position 1. The function `extract`
  /// iterates a message only once, from left to right.
  message extract(message_handler handler) const;

  /// A simplistic interface for using `extract` to parse command line options.
  /// Usage example:
  ///
  /// ~~~
  /// int main(int argc, char** argv) {
  ///   uint16_t port;
  ///   string host = "localhost";
  ///   auto res = message_builder(argv + 1, argv + argc).extract_opts({
  ///     {"port,p", "set port", port},
  ///     {"host,H", "set host (default: localhost)", host},
  ///     {"verbose,v", "enable verbose mode"}
  ///   });
  ///   if (!res.error.empty()) {
  ///     cerr << res.error << endl;
  ///     return 1;
  ///   }
  ///   if (res.opts.count("help") > 0) {
  ///     // CLI arguments contained "-h", "--help", or "-?" (builtin);
  ///     cout << res.helptext << endl;
  ///     return 0;
  ///   }
  ///   if (!res.remainder.empty()) {
  ///     // ... extract did not consume all CLI arguments ...
  ///   }
  ///   if (res.opts.count("verbose") > 0) {
  ///     // ... enable verbose mode ...
  ///   }
  ///   // ...
  /// }
  /// ~~~
  /// @param xs List of argument descriptors.
  /// @param f Optional factory function to generate help text
  ///          (overrides the default generator).
  /// @param no_help Suppress generation of default-generated help option.
  /// @returns A struct containing remainder
  ///          (i.e. unmatched elements), a set containing the names of all
  ///          used arguments, and the generated help text.
  /// @throws std::invalid_argument if no name or more than one long name is set
  cli_res extract_opts(std::vector<cli_arg> xs, const help_factory& f = nullptr,
                       bool no_help = false) const;

=======
>>>>>>> 3e3c9479
  // -- inline observers -------------------------------------------------------

  /// Returns a const pointer to the element at position `p`.
  inline const void* at(size_t p) const noexcept {
    CAF_ASSERT(vals_ != nullptr);
    return vals_->get(p);
  }

  /// Returns a reference to the content.
  inline const data_ptr& vals() const noexcept {
    return vals_;
  }

  /// Returns a reference to the content.
  inline const data_ptr& cvals() const noexcept {
    return vals_;
  }

  /// @cond PRIVATE

  /// @pre `!empty()`
  inline type_erased_tuple& content() {
    CAF_ASSERT(vals_ != nullptr);
    return vals_.unshared();
  }

  inline const type_erased_tuple& content() const {
    CAF_ASSERT(vals_ != nullptr);
    return *vals_;
  }

  /// Serializes the content of `x` as if `x` was an instance of `message`. The
  /// resulting output of `sink` can then be used to deserialize a `message`
  /// even if the serialized object had a different type.
  static error save(serializer& sink, const type_erased_tuple& x);

  static error_code<sec>
  save(binary_serializer& sink, const type_erased_tuple& x);

  /// @endcond

private:
  // -- private helpers --------------------------------------------------------

  template <size_t P>
  static bool match_elements_impl(std::integral_constant<size_t, P>,
                                  detail::type_list<>) noexcept {
    return true; // end of recursion
  }

  template <size_t P, class T, class... Ts>
  bool match_elements_impl(std::integral_constant<size_t, P>,
                           detail::type_list<T, Ts...>) const noexcept {
    std::integral_constant<size_t, P + 1> next_p;
    detail::type_list<Ts...> next_list;
    return match_element<T>(P) && match_elements_impl(next_p, next_list);
  }

  // -- member functions -------------------------------------------------------

  data_ptr vals_;
};

<<<<<<< HEAD
// -- nested types -------------------------------------------------------------

/// Stores the result of `message::extract_opts`.
struct message::cli_res {
  /// Stores the remaining (unmatched) arguments.
  message remainder;
  /// Stores the names of all active options.
  std::set<std::string> opts;
  /// Stores the automatically generated help text.
  std::string helptext;
  /// Stores errors during option parsing.
  std::string error;
};

/// Stores the name of a command line option ("<long name>[,<short name>]")
/// along with a description and a callback.
struct CAF_CORE_EXPORT message::cli_arg {
  /// Returns `true` on a match, `false` otherwise.
  using consumer = std::function<bool(const std::string&)>;

  /// Full name of this CLI argument using format "<long name>[,<short name>]"
  std::string name;

  /// Desciption of this CLI argument for the auto-generated help text.
  std::string text;

  /// Auto-generated helptext for this item.
  std::string helptext;

  /// Evaluates option arguments.
  consumer fun;

  /// Set to true for zero-argument options.
  bool* flag;

  /// Creates a CLI argument without data.
  cli_arg(std::string nstr, std::string tstr);

  /// Creates a CLI flag option. The `flag` is set to `true` if the option
  /// was set, otherwise it is `false`.
  cli_arg(std::string nstr, std::string tstr, bool& arg);

  /// Creates a CLI argument storing its matched argument in `dest`.
  cli_arg(std::string nstr, std::string tstr, atom_value& arg);

  /// Creates a CLI argument storing its matched argument in `dest`.
  cli_arg(std::string nstr, std::string tstr, timespan& arg);

  /// Creates a CLI argument storing its matched argument in `dest`.
  cli_arg(std::string nstr, std::string tstr, std::string& arg);

  /// Creates a CLI argument appending matched arguments to `dest`.
  cli_arg(std::string nstr, std::string tstr, std::vector<std::string>& arg);

  /// Creates a CLI argument using the function object `f`.
  cli_arg(std::string nstr, std::string tstr, consumer f);

  /// Creates a CLI argument for converting from strings,
  /// storing its matched argument in `dest`.
  template <class T>
  cli_arg(std::string nstr, std::string tstr, T& arg)
    : name(std::move(nstr)), text(std::move(tstr)), flag(nullptr) {
    fun = [&arg](const std::string& str) -> bool {
      T x;
      // TODO: using this stream is a workaround for the missing
      //       from_string<T>() interface and has downsides such as
      //       not performing overflow/underflow checks etc.
      std::istringstream iss{str};
      if (iss >> x) {
        arg = x;
        return true;
      }
      return false;
    };
  }

  /// Creates a CLI argument for converting from strings,
  /// appending matched arguments to `dest`.
  template <class T>
  cli_arg(std::string nstr, std::string tstr, std::vector<T>& arg)
    : name(std::move(nstr)), text(std::move(tstr)), flag(nullptr) {
    fun = [&arg](const std::string& str) -> bool {
      T x;
      std::istringstream iss{str};
      if (iss >> x) {
        arg.emplace_back(std::move(x));
        return true;
      }
      return false;
    };
  }
};

=======
>>>>>>> 3e3c9479
// -- related non-members ------------------------------------------------------

/// @relates message
CAF_CORE_EXPORT error inspect(serializer& sink, message& msg);

/// @relates message
<<<<<<< HEAD
CAF_CORE_EXPORT error inspect(deserializer& source, message& msg);

/// @relates message
CAF_CORE_EXPORT std::string to_string(const message& msg);
=======
error_code<sec> inspect(binary_serializer& sink, message& msg);

/// @relates message
error inspect(deserializer& source, message& msg);

/// @relates message
error_code<sec> inspect(binary_deserializer& source, message& msg);
>>>>>>> 3e3c9479

/// @relates message
std::string to_string(const message& msg);

} // namespace caf<|MERGE_RESOLUTION|>--- conflicted
+++ resolved
@@ -54,12 +54,6 @@
   /// Copy-on-write pointer to content.
   using data_ptr = detail::message_data::cow_ptr;
 
-<<<<<<< HEAD
-  /// Function object for generating CLI argument help text.
-  using help_factory = std::function<std::string(const std::vector<cli_arg>&)>;
-
-=======
->>>>>>> 3e3c9479
   // -- constructors, destructors, and assignment operators --------------------
 
   message() noexcept = default;
@@ -135,93 +129,6 @@
   /// Assigns new content.
   void reset(raw_ptr new_ptr = nullptr, bool add_ref = true) noexcept;
 
-<<<<<<< HEAD
-  // -- observers --------------------------------------------------------------
-
-  /// Creates a new message with all but the first n values.
-  message drop(size_t n) const;
-
-  /// Creates a new message with all but the last n values.
-  message drop_right(size_t n) const;
-
-  /// Creates a new message of size `n` starting at the element at position `p`.
-  message slice(size_t pos, size_t n) const;
-
-  /// Filters this message by applying slices of it to `handler` and  returns
-  /// the remaining elements of this operation. Slices are generated in the
-  /// sequence `[0, size)`, `[0, size-1)`, `...` , `[1, size-1)`, `...`,
-  /// `[size-1, size)`. Whenever a slice matches, it is removed from the message
-  /// and the next slice starts at the *same* index on the reduced message.
-  ///
-  /// For example:
-  ///
-  /// ~~~
-  /// auto msg = make_message(1, 2.f, 3.f, 4);
-  /// // extract float and integer pairs
-  /// auto msg2 = msg.extract({
-  ///   [](float, float) { },
-  ///   [](int, int) { }
-  /// });
-  /// assert(msg2 == make_message(1, 4));
-  /// ~~~
-  ///
-  /// Step-by-step explanation:
-  /// - Slice 1: `(1, 2.f, 3.f, 4)`, no match
-  /// - Slice 2: `(1, 2.f, 3.f)`, no match
-  /// - Slice 3: `(1, 2.f)`, no match
-  /// - Slice 4: `(1)`, no match
-  /// - Slice 5: `(2.f, 3.f, 4)`, no match
-  /// - Slice 6: `(2.f, 3.f)`, *match*; new message is `(1, 4)`
-  /// - Slice 7: `(4)`, no match
-  ///
-  /// Slice 7 is `(4)`, i.e., does not contain the first element, because the
-  /// match on slice 6 occurred at index position 1. The function `extract`
-  /// iterates a message only once, from left to right.
-  message extract(message_handler handler) const;
-
-  /// A simplistic interface for using `extract` to parse command line options.
-  /// Usage example:
-  ///
-  /// ~~~
-  /// int main(int argc, char** argv) {
-  ///   uint16_t port;
-  ///   string host = "localhost";
-  ///   auto res = message_builder(argv + 1, argv + argc).extract_opts({
-  ///     {"port,p", "set port", port},
-  ///     {"host,H", "set host (default: localhost)", host},
-  ///     {"verbose,v", "enable verbose mode"}
-  ///   });
-  ///   if (!res.error.empty()) {
-  ///     cerr << res.error << endl;
-  ///     return 1;
-  ///   }
-  ///   if (res.opts.count("help") > 0) {
-  ///     // CLI arguments contained "-h", "--help", or "-?" (builtin);
-  ///     cout << res.helptext << endl;
-  ///     return 0;
-  ///   }
-  ///   if (!res.remainder.empty()) {
-  ///     // ... extract did not consume all CLI arguments ...
-  ///   }
-  ///   if (res.opts.count("verbose") > 0) {
-  ///     // ... enable verbose mode ...
-  ///   }
-  ///   // ...
-  /// }
-  /// ~~~
-  /// @param xs List of argument descriptors.
-  /// @param f Optional factory function to generate help text
-  ///          (overrides the default generator).
-  /// @param no_help Suppress generation of default-generated help option.
-  /// @returns A struct containing remainder
-  ///          (i.e. unmatched elements), a set containing the names of all
-  ///          used arguments, and the generated help text.
-  /// @throws std::invalid_argument if no name or more than one long name is set
-  cli_res extract_opts(std::vector<cli_arg> xs, const help_factory& f = nullptr,
-                       bool no_help = false) const;
-
-=======
->>>>>>> 3e3c9479
   // -- inline observers -------------------------------------------------------
 
   /// Returns a const pointer to the element at position `p`.
@@ -285,124 +192,22 @@
   data_ptr vals_;
 };
 
-<<<<<<< HEAD
-// -- nested types -------------------------------------------------------------
-
-/// Stores the result of `message::extract_opts`.
-struct message::cli_res {
-  /// Stores the remaining (unmatched) arguments.
-  message remainder;
-  /// Stores the names of all active options.
-  std::set<std::string> opts;
-  /// Stores the automatically generated help text.
-  std::string helptext;
-  /// Stores errors during option parsing.
-  std::string error;
-};
-
-/// Stores the name of a command line option ("<long name>[,<short name>]")
-/// along with a description and a callback.
-struct CAF_CORE_EXPORT message::cli_arg {
-  /// Returns `true` on a match, `false` otherwise.
-  using consumer = std::function<bool(const std::string&)>;
-
-  /// Full name of this CLI argument using format "<long name>[,<short name>]"
-  std::string name;
-
-  /// Desciption of this CLI argument for the auto-generated help text.
-  std::string text;
-
-  /// Auto-generated helptext for this item.
-  std::string helptext;
-
-  /// Evaluates option arguments.
-  consumer fun;
-
-  /// Set to true for zero-argument options.
-  bool* flag;
-
-  /// Creates a CLI argument without data.
-  cli_arg(std::string nstr, std::string tstr);
-
-  /// Creates a CLI flag option. The `flag` is set to `true` if the option
-  /// was set, otherwise it is `false`.
-  cli_arg(std::string nstr, std::string tstr, bool& arg);
-
-  /// Creates a CLI argument storing its matched argument in `dest`.
-  cli_arg(std::string nstr, std::string tstr, atom_value& arg);
-
-  /// Creates a CLI argument storing its matched argument in `dest`.
-  cli_arg(std::string nstr, std::string tstr, timespan& arg);
-
-  /// Creates a CLI argument storing its matched argument in `dest`.
-  cli_arg(std::string nstr, std::string tstr, std::string& arg);
-
-  /// Creates a CLI argument appending matched arguments to `dest`.
-  cli_arg(std::string nstr, std::string tstr, std::vector<std::string>& arg);
-
-  /// Creates a CLI argument using the function object `f`.
-  cli_arg(std::string nstr, std::string tstr, consumer f);
-
-  /// Creates a CLI argument for converting from strings,
-  /// storing its matched argument in `dest`.
-  template <class T>
-  cli_arg(std::string nstr, std::string tstr, T& arg)
-    : name(std::move(nstr)), text(std::move(tstr)), flag(nullptr) {
-    fun = [&arg](const std::string& str) -> bool {
-      T x;
-      // TODO: using this stream is a workaround for the missing
-      //       from_string<T>() interface and has downsides such as
-      //       not performing overflow/underflow checks etc.
-      std::istringstream iss{str};
-      if (iss >> x) {
-        arg = x;
-        return true;
-      }
-      return false;
-    };
-  }
-
-  /// Creates a CLI argument for converting from strings,
-  /// appending matched arguments to `dest`.
-  template <class T>
-  cli_arg(std::string nstr, std::string tstr, std::vector<T>& arg)
-    : name(std::move(nstr)), text(std::move(tstr)), flag(nullptr) {
-    fun = [&arg](const std::string& str) -> bool {
-      T x;
-      std::istringstream iss{str};
-      if (iss >> x) {
-        arg.emplace_back(std::move(x));
-        return true;
-      }
-      return false;
-    };
-  }
-};
-
-=======
->>>>>>> 3e3c9479
 // -- related non-members ------------------------------------------------------
 
 /// @relates message
 CAF_CORE_EXPORT error inspect(serializer& sink, message& msg);
 
 /// @relates message
-<<<<<<< HEAD
+CAF_CORE_EXPORT error_code<sec> inspect(binary_serializer& sink, message& msg);
+
+/// @relates message
 CAF_CORE_EXPORT error inspect(deserializer& source, message& msg);
 
 /// @relates message
+CAF_CORE_EXPORT error_code<sec>
+inspect(binary_deserializer& source, message& msg);
+
+/// @relates message
 CAF_CORE_EXPORT std::string to_string(const message& msg);
-=======
-error_code<sec> inspect(binary_serializer& sink, message& msg);
-
-/// @relates message
-error inspect(deserializer& source, message& msg);
-
-/// @relates message
-error_code<sec> inspect(binary_deserializer& source, message& msg);
->>>>>>> 3e3c9479
-
-/// @relates message
-std::string to_string(const message& msg);
 
 } // namespace caf