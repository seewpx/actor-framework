--- conflicted
+++ resolved
@@ -40,14 +40,7 @@
 public:
   template <class... Ts>
   explicit stateful_actor(actor_config& cfg, Ts&&... xs)
-<<<<<<< HEAD
     : Base(cfg, std::forward<Ts>(xs)...), state(state_) {
-    if (detail::is_serializable<State>::value)
-      this->setf(Base::is_serializable_flag);
-=======
-      : Base(cfg, std::forward<Ts>(xs)...),
-        state(state_) {
->>>>>>> 3e3c9479
     cr_state(this);
   }
 
@@ -77,20 +70,6 @@
   /// @endcond
 
 private:
-<<<<<<< HEAD
-  template <class Inspector, class T>
-  auto serialize_state(Inspector* f, T& x, unsigned int)
-    -> decltype(inspect(*f, x)) {
-    return inspect(*f, x);
-  }
-
-  template <class T>
-  error serialize_state(void*, T&, unsigned int) {
-    return sec::invalid_argument;
-  }
-
-=======
->>>>>>> 3e3c9479
   template <class T>
   typename std::enable_if<std::is_constructible<State, T>::value>::type
   cr_state(T arg) {
