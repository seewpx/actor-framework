--- conflicted
+++ resolved
@@ -50,28 +50,16 @@
 
 /// Creates a config option that synchronizes with `storage`.
 template <class T>
-<<<<<<< HEAD
-config_option make_config_option(const char* category, const char* name,
-                                 const char* description) {
-  return {category, name, description, detail::option_meta_state_instance<T>()};
-=======
 config_option make_config_option(string_view category, string_view name,
                                  string_view description) {
-  return {category, name, description, &detail::option_meta_state<T>::instance};
->>>>>>> e3060212
+  return {category, name, description, detail::option_meta_state_instance<T>()};
 }
 
 /// Creates a config option that synchronizes with `storage`.
 template <class T>
-<<<<<<< HEAD
-config_option make_config_option(T& storage, const char* category,
-                                 const char* name, const char* description) {
-  return {category, name, description, detail::option_meta_state_instance<T>(),
-=======
 config_option make_config_option(T& storage, string_view category,
                                  string_view name, string_view description) {
-  return {category, name, description, &detail::option_meta_state<T>::instance,
->>>>>>> e3060212
+  return {category, name, description, detail::option_meta_state_instance<T>(),
           std::addressof(storage)};
 }
 
@@ -99,20 +87,11 @@
 #define CAF_SPECIALIZE_META_STATE(type)                                        \
   extern config_option::meta_state type##_meta_state;                          \
   template <>                                                                  \
-<<<<<<< HEAD
   inline config_option::meta_state* option_meta_state_instance<type>() {       \
     return &type##_meta_state;                                                 \
   }
 
 namespace detail {
-=======
-  config_option make_config_option<std::string>(                               \
-    std::string & storage, string_view category, string_view name,             \
-    string_view description);                                                  \
-  template <>                                                                  \
-  config_option make_config_option<std::string>(                               \
-    string_view category, string_view name, string_view description)
->>>>>>> e3060212
 
 CAF_SPECIALIZE_META_STATE(atom_value);
 
