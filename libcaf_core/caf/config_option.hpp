// This file is part of CAF, the C++ Actor Framework. See the file LICENSE in
// the main distribution directory for license terms and copyright or visit
// https://github.com/actor-framework/actor-framework/blob/master/LICENSE.

#pragma once

#include <memory>
#include <optional>
#include <string>
#include <string_view>

#include "caf/detail/core_export.hpp"
#include "caf/fwd.hpp"
#include "caf/string_algorithms.hpp"

namespace caf {

/// Defines a configuration option for the application.
class CAF_CORE_EXPORT config_option {
public:
  // -- member types -----------------------------------------------------------

  /// Custom vtable-like struct for delegating to type-specific functions and
  /// storing type-specific information shared by several config options.
  struct meta_state {
    /// Tries to perform this sequence of steps:
    /// - Convert the config value to the type of the config option.
    /// - Assign the converted value back to the config value to synchronize
    ///   conversions back to the caller.
    /// - Store the converted value in the pointer unless it is `nullptr`.
    error (*sync)(void*, config_value&);

    /// Tries to extract a value from the given location. Exists for backward
    /// compatibility only and will get removed with CAF 0.17.
    config_value (*get)(const void*);

    /// Human-readable name of the option's type.
    std::string_view type_name;
  };

  // -- constructors, destructors, and assignment operators --------------------

  ///  Constructs a config option.
  config_option(std::string_view category, std::string_view name,
                std::string_view description, const meta_state* meta,
                void* value = nullptr);

  config_option(const config_option&);

  config_option(config_option&&) = default;

  config_option& operator=(const config_option&);

  config_option& operator=(config_option&&) = default;

  // -- swap function ----------------------------------------------------------

  friend void swap(config_option& first, config_option& second) noexcept;

  // -- properties -------------------------------------------------------------

  /// Returns the category of the option.
  std::string_view category() const noexcept;

  /// Returns the name of the option.
  std::string_view long_name() const noexcept;

  /// Returns (optional) one-letter short names of the option.
  std::string_view short_names() const noexcept;

  /// Returns a human-readable description of the option.
  std::string_view description() const noexcept;

  /// Returns the full name for this config option as "<category>.<long name>".
  std::string_view full_name() const noexcept;

  /// Synchronizes the value of this config option with `x` and vice versa.
  ///
  /// Tries to perform this sequence of steps:
  /// - Convert the config value to the type of the config option.
  /// - Assign the converted value back to the config value to synchronize
  ///   conversions back to the caller.
  /// - Store the converted value unless this option is stateless.
  error sync(config_value& x) const;

<<<<<<< HEAD
=======
  [[deprecated("use sync instead")]] error store(const config_value& x) const;

  [[deprecated("use sync instead")]] expected<config_value>
  parse(std::string_view input) const;

>>>>>>> 782334e7
  /// Returns a human-readable representation of this option's expected type.
  std::string_view type_name() const noexcept;

  /// Returns whether this config option stores a boolean flag.
  bool is_flag() const noexcept;

  /// Returns whether the category is optional for CLI options.
  bool has_flat_cli_name() const noexcept;

<<<<<<< HEAD
=======
  /// @private
  // TODO: remove with CAF 0.17
  std::optional<config_value> get() const;

>>>>>>> 782334e7
private:
  std::string_view buf_slice(size_t from, size_t to) const noexcept;

  std::unique_ptr<char[]> buf_;
  uint16_t category_separator_;
  uint16_t long_name_separator_;
  uint16_t short_names_separator_;
  uint16_t buf_size_;
  const meta_state* meta_;
  mutable void* value_;
};

/// Finds `config_option` string with a matching long name in (`first`, `last`],
/// where each entry is a pointer to a string. Returns a `ForwardIterator` to
/// the match and a `string_view` of the option value if the entry is
/// found and a `ForwardIterator` to `last` with an empty `string_view`
/// otherwise.
template <class ForwardIterator, class Sentinel>
std::pair<ForwardIterator, std::string_view>
find_by_long_name(const config_option& x, ForwardIterator first,
                  Sentinel last) {
  auto long_name = x.long_name();
  for (; first != last; ++first) {
    std::string_view str{*first};
    // Make sure this is a long option starting with "--".
    if (!starts_with(str, "--"))
      continue;
    str.remove_prefix(2);
    // Skip optional "caf#" prefix.
    if (starts_with(str, "caf#"))
      str.remove_prefix(4);
    // Make sure we are dealing with the right key.
    if (!starts_with(str, long_name))
      continue;
    // Make sure the key is followed by an assignment.
    str.remove_prefix(long_name.size());
    if (!starts_with(str, "="))
      continue;
    // Remove leading '=' and return the value.
    str.remove_prefix(1);
    return {first, str};
  }
  return {first, std::string_view{}};
}

} // namespace caf<|MERGE_RESOLUTION|>--- conflicted
+++ resolved
@@ -83,14 +83,6 @@
   /// - Store the converted value unless this option is stateless.
   error sync(config_value& x) const;
 
-<<<<<<< HEAD
-=======
-  [[deprecated("use sync instead")]] error store(const config_value& x) const;
-
-  [[deprecated("use sync instead")]] expected<config_value>
-  parse(std::string_view input) const;
-
->>>>>>> 782334e7
   /// Returns a human-readable representation of this option's expected type.
   std::string_view type_name() const noexcept;
 
@@ -100,13 +92,6 @@
   /// Returns whether the category is optional for CLI options.
   bool has_flat_cli_name() const noexcept;
 
-<<<<<<< HEAD
-=======
-  /// @private
-  // TODO: remove with CAF 0.17
-  std::optional<config_value> get() const;
-
->>>>>>> 782334e7
 private:
   std::string_view buf_slice(size_t from, size_t to) const noexcept;
 
