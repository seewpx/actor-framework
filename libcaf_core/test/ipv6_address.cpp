--- conflicted
+++ resolved
@@ -47,7 +47,6 @@
       CAF_FAIL("error while parsing " << str << ": " << to_string(err));
     return result;
   };
-<<<<<<< HEAD
   CHECK_EQ(from_string("::1"), addr({}, {0x01}));
   CHECK_EQ(from_string("::11"), addr({}, {0x11}));
   CHECK_EQ(from_string("::112"), addr({}, {0x0112}));
@@ -62,29 +61,7 @@
   CHECK_EQ(from_string("1:2:3:4:5:6:7:8"), addr({1, 2, 3, 4, 5, 6, 7, 8}));
   CHECK_EQ(from_string("1:2:3:4::5:6:7:8"), addr({1, 2, 3, 4, 5, 6, 7, 8}));
   CHECK_EQ(from_string("1:2:3:4:5:6:0.7.0.8"), addr({1, 2, 3, 4, 5, 6, 7, 8}));
-  auto invalid = [](string_view str) {
-=======
-  CAF_CHECK_EQUAL(from_string("::1"), addr({}, {0x01}));
-  CAF_CHECK_EQUAL(from_string("::11"), addr({}, {0x11}));
-  CAF_CHECK_EQUAL(from_string("::112"), addr({}, {0x0112}));
-  CAF_CHECK_EQUAL(from_string("::1122"), addr({}, {0x1122}));
-  CAF_CHECK_EQUAL(from_string("::1:2"), addr({}, {0x01, 0x02}));
-  CAF_CHECK_EQUAL(from_string("::1:2"), addr({}, {0x01, 0x02}));
-  CAF_CHECK_EQUAL(from_string("1::1"), addr({0x01}, {0x01}));
-  CAF_CHECK_EQUAL(from_string("2a00:bdc0:e003::"),
-                  addr({0x2a00, 0xbdc0, 0xe003}, {}));
-  CAF_CHECK_EQUAL(from_string("1::"), addr({0x01}, {}));
-  CAF_CHECK_EQUAL(from_string("0.1.0.1"), addr({}, {0xFFFF, 0x01, 0x01}));
-  CAF_CHECK_EQUAL(from_string("::ffff:127.0.0.1"),
-                  addr({}, {0xFFFF, 0x7F00, 0x0001}));
-  CAF_CHECK_EQUAL(from_string("1:2:3:4:5:6:7:8"),
-                  addr({1, 2, 3, 4, 5, 6, 7, 8}));
-  CAF_CHECK_EQUAL(from_string("1:2:3:4::5:6:7:8"),
-                  addr({1, 2, 3, 4, 5, 6, 7, 8}));
-  CAF_CHECK_EQUAL(from_string("1:2:3:4:5:6:0.7.0.8"),
-                  addr({1, 2, 3, 4, 5, 6, 7, 8}));
   auto invalid = [](std::string_view str) {
->>>>>>> 782334e7
     ipv6_address result;
     auto err = parse(str, result);
     return err != none;
@@ -95,15 +72,8 @@
 }
 
 CAF_TEST(to string) {
-<<<<<<< HEAD
   CHECK_EQ(to_string(addr({}, {0x01})), "::1");
   CHECK_EQ(to_string(addr({0x01}, {0x01})), "1::1");
   CHECK_EQ(to_string(addr({0x01})), "1::");
   CHECK_EQ(to_string(addr({}, {0xFFFF, 0x01, 0x01})), "0.1.0.1");
-=======
-  CAF_CHECK_EQUAL(to_string(addr({}, {0x01})), "::1");
-  CAF_CHECK_EQUAL(to_string(addr({0x01}, {0x01})), "1::1");
-  CAF_CHECK_EQUAL(to_string(addr({0x01})), "1::");
-  CAF_CHECK_EQUAL(to_string(addr({}, {0xFFFF, 0x01, 0x01})), "0.1.0.1");
->>>>>>> 782334e7
 }