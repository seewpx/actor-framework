--- conflicted
+++ resolved
@@ -221,13 +221,8 @@
     return system().config();
   }
 
-<<<<<<< HEAD
-  bool handle(execution_unit* ctx, connection_handle hdl, header& hdr,
-              byte_buffer* payload);
-=======
   connection_state handle(execution_unit* ctx, connection_handle hdl,
-                          header& hdr, std::vector<char>* payload);
->>>>>>> fc84df5a
+                          header& hdr, byte_buffer* payload);
 
 private:
   void forward(execution_unit* ctx, const node_id& dest_node, const header& hdr,
