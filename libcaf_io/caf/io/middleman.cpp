--- conflicted
+++ resolved
@@ -290,24 +290,15 @@
   auto id = basp::header::config_server_id;
   self->send(basp, forward_atom_v, nid, id,
              make_message(registry_lookup_atom_v, std::move(name)));
-<<<<<<< HEAD
-  self->receive([&](strong_actor_ptr& addr) { result = std::move(addr); },
-                [](message& msg) {
-                  log::system::error(
-                    "received unexpected remote_lookup result: {}", msg);
-                },
-                after(std::chrono::minutes(5)) >>
-                  [&] { CAF_LOG_WARNING("remote_lookup timed out"); });
-=======
   self->receive(
     [&](strong_actor_ptr& addr) { result = std::move(addr); },
-    others >> []([[maybe_unused]] message& msg) -> skippable_result {
+    [](message& msg) {
       log::system::error("received unexpected remote_lookup result: {}", msg);
-      return message{};
     },
     after(std::chrono::minutes(5)) >>
-      [&] { log::io::warning("remote_lookup timed out"); });
->>>>>>> 926110e8
+      [&] {
+        log::system::error("received unexpected remote_lookup result: {}", msg);
+      });
   return result;
 }
 
