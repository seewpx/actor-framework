--- conflicted
+++ resolved
@@ -284,13 +284,8 @@
   write(ctx, buf, hdr);
 }
 
-<<<<<<< HEAD
-bool instance::handle(execution_unit* ctx, connection_handle hdl, header& hdr,
-                      byte_buffer* payload) {
-=======
 connection_state instance::handle(execution_unit* ctx, connection_handle hdl,
-                                  header& hdr, std::vector<char>* payload) {
->>>>>>> fc84df5a
+                                  header& hdr, byte_buffer* payload) {
   CAF_LOG_TRACE(CAF_ARG(hdl) << CAF_ARG(hdr));
   // Check payload validity.
   if (payload == nullptr) {
